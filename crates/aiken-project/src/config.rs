--- conflicted
+++ resolved
@@ -65,14 +65,10 @@
                     owner: "aiken-lang".to_string(),
                     repo: "stdlib".to_string(),
                 },
-<<<<<<< HEAD
                 version: match LatestRelease::of("aiken-lang/stdlib") {
                     Ok(stdlib) => stdlib.tag_name,
-                    _ => "1.3.0".to_string(),
+                    _ => "1.5.0".to_string(),
                 },
-=======
-                version: "1.5.0".to_string(),
->>>>>>> f4d0f231
                 source: Platform::Github,
             }],
         }
