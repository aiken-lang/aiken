use pretty::RcDoc;

use crate::{
    ast::{Constant, Program, Term, Type},
    flat::Binder,
    plutus_data_to_bytes,
};

use pallas_primitives::{alonzo::PlutusData, Fragment};

impl<'a, T> Program<T>
where
    T: Binder<'a>,
{
    pub fn to_pretty(&self) -> String {
        let mut w = Vec::new();

        self.to_doc().render(80, &mut w).unwrap();

        String::from_utf8(w)
            .unwrap()
            .lines()
            // This is a hack to deal with blank newlines
            // that end up with a bunch of useless whitespace
            // because of the nesting
            .map(|l| {
                if l.chars().all(|c| c.is_whitespace()) {
                    "".to_string()
                } else {
                    l.to_string()
                }
            })
            .collect::<Vec<_>>()
            .join("\n")
    }

    fn to_doc(&self) -> RcDoc<()> {
        let version = format!("{}.{}.{}", self.version.0, self.version.1, self.version.2);

        RcDoc::text("(")
            .append(RcDoc::text("program"))
            .append(RcDoc::line())
            .append(RcDoc::text(version))
            .append(RcDoc::line())
            .append(self.term.to_doc())
            .nest(2)
            .append(RcDoc::line_())
            .append(RcDoc::text(")"))
    }
}

impl<'a, T> Term<T>
where
    T: Binder<'a>,
{
    pub fn to_pretty(&self) -> String {
        let mut w = Vec::new();

        self.to_doc().render(80, &mut w).unwrap();

        String::from_utf8(w)
            .unwrap()
            .lines()
            // This is a hack to deal with blank newlines
            // that end up with a bunch of useless whitespace
            // because of the nesting
            .map(|l| {
                if l.chars().all(|c| c.is_whitespace()) {
                    "".to_string()
                } else {
                    l.to_string()
                }
            })
            .collect::<Vec<_>>()
            .join("\n")
    }

    fn to_doc(&self) -> RcDoc<()> {
        match self {
            Term::Var(name) => RcDoc::text(name.text()),
            Term::Delay(term) => RcDoc::text("(")
                .append(
                    RcDoc::text("delay")
                        .append(RcDoc::line())
                        .append(term.to_doc())
                        .nest(2),
                )
                .append(RcDoc::line_())
                .append(RcDoc::text(")")),
            Term::Lambda {
                parameter_name,
                body,
            } => RcDoc::text("(")
                .append(
                    RcDoc::text("lam")
                        .append(RcDoc::line())
                        .append(RcDoc::text(parameter_name.text()))
                        .append(RcDoc::line())
                        .append(body.to_doc())
                        .nest(2),
                )
                .append(RcDoc::line_())
                .append(RcDoc::text(")")),
            Term::Apply { function, argument } => RcDoc::text("[")
                .append(
                    RcDoc::line()
                        .append(
                            function
                                .to_doc()
                                .append(RcDoc::line())
                                .append(argument.to_doc())
                                .group(),
                        )
                        .nest(2),
                )
                .append(RcDoc::line())
                .append(RcDoc::text("]")),
            Term::Constant(constant) => RcDoc::text("(")
                .append(
                    RcDoc::text("con")
                        .append(RcDoc::line())
                        .append(constant.to_doc())
                        .nest(2),
                )
                .append(RcDoc::line_())
                .append(RcDoc::text(")")),
            Term::Force(term) => RcDoc::text("(")
                .append(
                    RcDoc::text("force")
                        .append(RcDoc::line())
                        .append(term.to_doc())
                        .nest(2),
                )
                .append(RcDoc::line_())
                .append(RcDoc::text(")")),
            Term::Error => RcDoc::text("(")
                .append(RcDoc::text("error").nest(2))
                .append(RcDoc::line())
                .append(RcDoc::line_())
                .append(RcDoc::text(")")),
            Term::Builtin(builtin) => RcDoc::text("(")
                .append(
                    RcDoc::text("builtin")
                        .append(RcDoc::line())
                        .append(RcDoc::text(builtin.to_string()))
                        .nest(2),
                )
                .append(RcDoc::line_())
                .append(RcDoc::text(")")),
        }
        .group()
    }
}

impl Constant {
    fn to_doc(&self) -> RcDoc<()> {
        match self {
            Constant::Integer(i) => RcDoc::text("integer")
                .append(RcDoc::line())
                .append(RcDoc::as_string(i)),
            Constant::ByteString(bs) => RcDoc::text("bytestring")
                .append(RcDoc::line())
                .append(RcDoc::text("#"))
                .append(RcDoc::text(hex::encode(bs))),
            Constant::String(s) => RcDoc::text("string")
                .append(RcDoc::line())
                .append(RcDoc::text("\""))
                .append(RcDoc::text(s))
                .append(RcDoc::text("\"")),
            Constant::Unit => RcDoc::text("unit")
                .append(RcDoc::line())
                .append(RcDoc::text("()")),
            Constant::Bool(b) => RcDoc::text("bool")
                .append(RcDoc::line())
                .append(RcDoc::text(if *b { "True" } else { "False" })),
<<<<<<< HEAD
            Constant::ProtoList(_, _) => todo!(),
            Constant::ProtoPair(_, _, _, _) => todo!(),
            Constant::Data(d) => RcDoc::text("data")
                .append(RcDoc::line())
                .append(RcDoc::text("#"))
                .append(RcDoc::text(hex::encode(
                    PlutusData::encode_fragment(d).unwrap(),
                ))),
=======
            Constant::ProtoList(r#type, items) => RcDoc::text("(")
                .append(
                    RcDoc::text("list")
                        .append(RcDoc::line())
                        .append(r#type.to_doc()),
                )
                .append(RcDoc::line_())
                .append(RcDoc::text(")"))
                .append(RcDoc::line())
                .append(RcDoc::text("["))
                .append(RcDoc::intersperse(
                    items.iter().map(|c| c.to_doc_list()),
                    RcDoc::text(","),
                ))
                .append(RcDoc::text("]")),
            Constant::ProtoPair(type1, type2, left, right) => RcDoc::text("(")
                .append(
                    RcDoc::text("pair")
                        .append(RcDoc::line())
                        .append(type1.to_doc())
                        .append(RcDoc::line())
                        .append(type2.to_doc()),
                )
                .append(RcDoc::line_())
                .append(RcDoc::text(")"))
                .append(RcDoc::line())
                .append(RcDoc::text("("))
                .append(left.to_doc_list())
                .append(RcDoc::text(","))
                .append(right.to_doc_list())
                .append(RcDoc::text(")")),
            d @ Constant::Data(_) => RcDoc::text("data ").append(d.to_doc_list()),
        }
    }

    fn to_doc_list(&self) -> RcDoc<()> {
        match self {
            Constant::Integer(i) => RcDoc::as_string(i),
            Constant::ByteString(bs) => RcDoc::text("#").append(RcDoc::text(hex::encode(bs))),
            Constant::String(s) => RcDoc::text("\"")
                .append(RcDoc::text(s))
                .append(RcDoc::text("\"")),
            Constant::Unit => RcDoc::text("()"),
            Constant::Bool(b) => RcDoc::text(if *b { "True" } else { "False" }),
            Constant::ProtoList(_, items) => RcDoc::text("[")
                .append(RcDoc::intersperse(
                    items.iter().map(|c| c.to_doc_list()),
                    RcDoc::text(","),
                ))
                .append(RcDoc::text("]")),
            Constant::ProtoPair(_, _, left, right) => RcDoc::text("(")
                .append((*left).to_doc_list())
                .append(RcDoc::text(", "))
                .append((*right).to_doc_list())
                .append(RcDoc::text(")")),

            Constant::Data(data) => RcDoc::text("#").append(RcDoc::text(hex::encode(
                plutus_data_to_bytes(data).unwrap(),
            ))),
        }
    }
}

impl Type {
    fn to_doc(&self) -> RcDoc<()> {
        match self {
            Type::Bool => RcDoc::text("bool"),
            Type::Integer => RcDoc::text("integer"),
            Type::String => RcDoc::text("string"),
            Type::ByteString => RcDoc::text("bytestring"),
            Type::Unit => RcDoc::text("unit"),
            Type::List(r#type) => RcDoc::text("(")
                .append(
                    RcDoc::text("list")
                        .append(RcDoc::line())
                        .append(r#type.to_doc()),
                )
                .append(RcDoc::line_())
                .append(RcDoc::text(")")),
            Type::Pair(type1, type2) => RcDoc::text("(")
                .append(
                    RcDoc::text("list")
                        .append(RcDoc::line())
                        .append(type1.to_doc())
                        .append(RcDoc::line())
                        .append(type2.to_doc()),
                )
                .append(RcDoc::line_())
                .append(RcDoc::text(")")),
            Type::Data => RcDoc::text("data"),
>>>>>>> c88e5df8
        }
    }
}<|MERGE_RESOLUTION|>--- conflicted
+++ resolved
@@ -5,8 +5,6 @@
     flat::Binder,
     plutus_data_to_bytes,
 };
-
-use pallas_primitives::{alonzo::PlutusData, Fragment};
 
 impl<'a, T> Program<T>
 where
@@ -173,16 +171,6 @@
             Constant::Bool(b) => RcDoc::text("bool")
                 .append(RcDoc::line())
                 .append(RcDoc::text(if *b { "True" } else { "False" })),
-<<<<<<< HEAD
-            Constant::ProtoList(_, _) => todo!(),
-            Constant::ProtoPair(_, _, _, _) => todo!(),
-            Constant::Data(d) => RcDoc::text("data")
-                .append(RcDoc::line())
-                .append(RcDoc::text("#"))
-                .append(RcDoc::text(hex::encode(
-                    PlutusData::encode_fragment(d).unwrap(),
-                ))),
-=======
             Constant::ProtoList(r#type, items) => RcDoc::text("(")
                 .append(
                     RcDoc::text("list")
@@ -273,7 +261,6 @@
                 .append(RcDoc::line_())
                 .append(RcDoc::text(")")),
             Type::Data => RcDoc::text("data"),
->>>>>>> c88e5df8
         }
     }
 }